import { defineConfig } from "vite";
import react from "@vitejs/plugin-react";
import path from "path";

// Conditionally import auth for development server only
const createAuthPlugin = () => {
  if (process.env.NODE_ENV === "test") {
    return null;
  }

  return {
    name: "auth-plugin",
    configureServer: async (server: any) => {
      try {
        const { Readable } = await import("node:stream");
        const { auth } = await import("./src/lib/auth-server");

        // Handle all auth routes including nested paths
        server.middlewares.use((req: any, res: any, next: any) => {
          if (req.url.startsWith("/api/auth")) {
            handleAuthRequest(req, res, next);
          } else {
            next();
          }
        });

        const handleAuthRequest = async (req: any, res: any) => {
          try {
            // Create a URL object from the request
            const url = new URL(req.url, `http://${req.headers.host}`);

            // Handle request body for POST/PUT requests
            let body: string | undefined;
            if (req.method !== "GET" && req.method !== "HEAD") {
              body = await new Promise<string>((resolve) => {
                let data = "";
                req.on("data", (chunk: any) => (data += chunk));
                req.on("end", () => resolve(data));
              });
            }

            // Create a Fetch-compatible Request object
            const request = new Request(url, {
              method: req.method,
              headers: req.headers,
              body: body,
              duplex: "half" as any, // Required for streams
            });

            // Call the Better Auth handler with the compatible request
            const response = await auth.handler(request);

            // Pipe the response back to the client
            res.writeHead(
              response.status,
              Object.fromEntries(response.headers.entries()),
            );
            if (response.body) {
              Readable.fromWeb(response.body as any).pipe(res);
            } else {
              res.end();
            }
          } catch (error) {
            res.statusCode = 500;
            res.end("Internal Server Error");
          }
        };
      } catch (error) {
        console.warn("Auth plugin disabled due to import error:", error);
      }
    },
  };
};

// https://vitejs.dev/config/
export default defineConfig({
  plugins: [react(), createAuthPlugin()].filter(Boolean),
  resolve: {
    alias: {
      "@": path.resolve(__dirname, "./src"),
    },
  },
  server: {
    host: "0.0.0.0",
    port: parseInt(process.env.PORT || "5173"),
    allowedHosts: [
      "localhost",
      "127.0.0.1",
      "0.0.0.0",
      // Allow local network access (192.168.x.x, 10.x.x.x, 172.16-31.x.x)
      /^192\.168\.\d+\.\d+$/,
      /^10\.\d+\.\d+\.\d+$/,
      /^172\.(1[6-9]|2\d|3[01])\.\d+\.\d+$/,
      // Allow .local domains for mDNS
      /\.local$/,
    ],
  },
  preview: {
    host: "0.0.0.0",
    port: parseInt(process.env.PORT || "4173"),
    allowedHosts: [
      "healthcheck.railway.app",
      "puka-staging.up.railway.app",
      ".up.railway.app", // Allow all Railway subdomains
    ],
  },
  build: {
    outDir: "dist",
    sourcemap: process.env.NODE_ENV === "development",
    rollupOptions: {
      output: {
        manualChunks: {
<<<<<<< HEAD
          vendor: ['react', 'react-dom'],
          ui: ['papaparse']
        }
      }
=======
          vendor: ["react", "react-dom"],
          ui: ["papaparse"],
        },
      },
>>>>>>> 6362ab76
    },
    chunkSizeWarningLimit: 500,
    minify: "terser",
  },
  define: {
    "process.env.NODE_ENV": JSON.stringify(
      process.env.NODE_ENV || "development",
    ),
  },
  test: {
    globals: true,
    environment: "jsdom",
    setupFiles: ["./src/test/setup.ts"],
    exclude: [
      "**/node_modules/**",
      "**/dist/**",
      "**/cypress/**",
      "**/.{idea,git,cache,output,temp}/**",
      "**/{karma,rollup,webpack,vite,vitest,jest,ava,babel,nyc,cypress,tsup,build}.config.*",
      "**/e2e/**",
      "**/playwright-report/**",
      "**/test-results/**",
    ],
  },
});<|MERGE_RESOLUTION|>--- conflicted
+++ resolved
@@ -110,17 +110,10 @@
     rollupOptions: {
       output: {
         manualChunks: {
-<<<<<<< HEAD
-          vendor: ['react', 'react-dom'],
-          ui: ['papaparse']
-        }
-      }
-=======
           vendor: ["react", "react-dom"],
           ui: ["papaparse"],
         },
       },
->>>>>>> 6362ab76
     },
     chunkSizeWarningLimit: 500,
     minify: "terser",
