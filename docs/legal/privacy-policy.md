--- conflicted
+++ resolved
@@ -50,10 +50,7 @@
 - Backup your data to prevent loss
 - Provide account authentication and security
 
-<<<<<<< HEAD
-
-=======
->>>>>>> 4b70ef76
+
 ## Data Sharing and Disclosure
 
 We do not sell, trade, or otherwise transfer your personal information to third parties, except:
@@ -102,10 +99,7 @@
 - Compatible with other reading tracking services
 - No vendor lock-in or proprietary formats
 
-<<<<<<< HEAD
-
-=======
->>>>>>> 4b70ef76
+
 ## Data Retention
 
 ### Local Data
@@ -119,10 +113,7 @@
 - Deleted within 30 days of account deletion request
 - Backup copies removed within 90 days
 
-<<<<<<< HEAD
-
-=======
->>>>>>> 4b70ef76
+
 ## Children's Privacy
 
 Puka Reading Tracker is not intended for children under 13. We do not knowingly collect personal information from children under 13. If you believe we have collected information from a child under 13, please contact us immediately.
@@ -160,10 +151,7 @@
 - **Security:** Enterprise-grade infrastructure security
 - **Privacy Policy:** https://railway.app/legal/privacy
 
-<<<<<<< HEAD
-
-=======
->>>>>>> 4b70ef76
+
 ## Cookies and Tracking
 
 ### Cookies We Use
@@ -173,10 +161,7 @@
 - **No Tracking Cookies:** We do not use cookies for advertising or cross-site tracking
 
 ### Third-Party Cookies
-<<<<<<< HEAD
-=======
-
->>>>>>> 4b70ef76
+
 - Supabase may use technical cookies for authentication
 - No advertising or social media tracking cookies
 
@@ -212,4 +197,5 @@
 
 ---
 
+**Summary:** Puka Reading Tracker prioritizes your privacy by keeping most data on your device and giving you complete control over your information. We only collect what's necessary to provide the service.
 **Summary:** Puka Reading Tracker prioritizes your privacy by keeping most data on your device and giving you complete control over your information. We only collect what's necessary to provide the service.