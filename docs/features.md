--- conflicted
+++ resolved
@@ -312,10 +312,7 @@
 
 **Privacy Features:**
 - **No Cloud Storage** - Data never leaves device
-<<<<<<< HEAD
-=======
 - **No Tracking** - No analytics or tracking
->>>>>>> 4b70ef76
 - **No Tracking** - No data collection or tracking
 - **No Accounts** - No registration required
 - **Full Control** - Complete data ownership
