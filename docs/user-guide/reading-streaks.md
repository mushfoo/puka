--- conflicted
+++ resolved
@@ -49,10 +49,7 @@
 **Behind the Scenes:**
 - System tracks which days you've marked as reading days
 - Calculates consecutive days automatically
-<<<<<<< HEAD
-=======
 - Maintains streak history for analytics
->>>>>>> 4b70ef76
 - Maintains streak history for tracking
 
 **What Counts as Reading:**
@@ -230,10 +227,7 @@
 
 ## Advanced Streak Features
 
-<<<<<<< HEAD
-=======
 ### Streak Analytics
->>>>>>> 4b70ef76
 ### Streak Insights
 
 **Pattern Recognition:**
