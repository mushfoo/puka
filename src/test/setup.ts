<<<<<<< HEAD
import '@testing-library/jest-dom'
import { beforeAll, afterAll } from 'vitest'
=======
import React from "react";
import "@testing-library/jest-dom";
import { beforeAll, afterAll, vi } from "vitest";

// Mock timers for faster tests
vi.useFakeTimers();

// Mock the auth context to always return an authenticated user for tests
vi.mock("@/contexts/AuthContext", () => ({
  useAuth: () => ({
    user: {
      id: "test-user-id",
      email: "test@example.com",
      name: "Test User",
      image: null,
      emailVerified: true,
      createdAt: new Date(),
      updatedAt: new Date(),
    },
    session: {
      user: {
        id: "test-user-id",
        email: "test@example.com",
        name: "Test User",
        image: null,
        emailVerified: true,
        createdAt: new Date(),
        updatedAt: new Date(),
      },
      session: {
        id: "test-session-id",
        userId: "test-user-id",
        expiresAt: new Date(Date.now() + 30 * 24 * 60 * 60 * 1000), // 30 days
        token: "test-token",
      },
    },
    loading: false,
    signUp: vi.fn().mockResolvedValue({ user: null, error: null }),
    signIn: vi.fn().mockResolvedValue({ user: null, error: null }),
    signOut: vi.fn().mockResolvedValue({ error: null }),
    isAuthenticated: true,
    canSync: true,
    showAuthPrompt: false,
    dismissAuthPrompt: vi.fn(),
    hasLocalData: false,
    setHasLocalData: vi.fn(),
  }),
  AuthProvider: ({ children }: { children: React.ReactNode }) => children,
  withAuth: (Component: React.ComponentType) => Component,
  useOptionalAuth: () => ({
    user: {
      id: "test-user-id",
      email: "test@example.com",
      name: "Test User",
      image: null,
      emailVerified: true,
      createdAt: new Date(),
      updatedAt: new Date(),
    },
    isAuthenticated: true,
    shouldPromptAuth: false,
    syncAvailable: true,
  }),
}));
>>>>>>> 6362ab76

// Suppress console.error during tests to reduce noise from expected error scenarios
const originalError = console.error;
beforeAll(() => {
  console.error = (...args: any[]) => {
    // Only suppress certain expected error patterns during tests
    const message = args[0];
    if (
      typeof message === "string" &&
      (message.includes("Failed to initialize storage:") ||
        message.includes("Failed to add book:") ||
        message.includes("Failed to update book:") ||
        message.includes("Failed to delete book:") ||
        message.includes("Search failed:") ||
        message.includes("Warning: `NaN` is an invalid value"))
    ) {
      return; // Suppress expected test errors
    }
    originalError(...args); // Allow other errors through
  };
});

afterAll(() => {
  console.error = originalError;
});<|MERGE_RESOLUTION|>--- conflicted
+++ resolved
@@ -1,7 +1,3 @@
-<<<<<<< HEAD
-import '@testing-library/jest-dom'
-import { beforeAll, afterAll } from 'vitest'
-=======
 import React from "react";
 import "@testing-library/jest-dom";
 import { beforeAll, afterAll, vi } from "vitest";
@@ -66,7 +62,6 @@
     syncAvailable: true,
   }),
 }));
->>>>>>> 6362ab76
 
 // Suppress console.error during tests to reduce noise from expected error scenarios
 const originalError = console.error;
