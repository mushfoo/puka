--- conflicted
+++ resolved
@@ -1,9 +1,5 @@
 import { useState, useEffect, useCallback } from 'react';
-<<<<<<< HEAD
-import { Book, StatusFilter, EnhancedStreakHistory, EnhancedReadingDayEntry } from '@/types';
-=======
-import { Book, StatusFilter, StreakHistory } from '@/types';
->>>>>>> e1f39fcb
+import { Book, StatusFilter, StreakHistory, EnhancedStreakHistory, EnhancedReadingDayEntry } from '@/types';
 import { createStorageService, StorageService, ExportData } from '@/services/storage';
 
 interface UseStorageResult {
@@ -303,16 +299,12 @@
     searchBooks,
     getFilteredBooks,
     getExportData,
-<<<<<<< HEAD
+    markReadingDay,
     refresh,
     getEnhancedStreakHistory,
     updateEnhancedStreakHistory,
     addReadingDayEntry,
     updateReadingDayEntry,
     removeReadingDayEntry
-=======
-    markReadingDay,
-    refresh
->>>>>>> e1f39fcb
   };
 };