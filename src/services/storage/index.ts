export {
  type StorageService,
  type ExportData,
  type ImportData,
  type UserSettings,
  type ImportOptions,
  type ImportResult,
  type ImportError,
  type BookFilter,
  type StorageAdapter,
  StorageError,
  StorageErrorCode
} from './StorageService';

export { MockStorageService } from './MockStorageService';
export { FileSystemStorageService } from './FileSystemStorageService';
export { DatabaseStorageService } from './DatabaseStorageService';

// Import types for the factory function
import { type StorageService } from './StorageService';
<<<<<<< HEAD
import { MockStorageService } from './MockStorageService';
=======
>>>>>>> b981689e
import { DatabaseStorageService } from './DatabaseStorageService';

// Storage service factory
export function createStorageService(): StorageService {
  // Use DatabaseStorageService for testing Phase 2 implementation
  return new DatabaseStorageService();
}<|MERGE_RESOLUTION|>--- conflicted
+++ resolved
@@ -18,10 +18,6 @@
 
 // Import types for the factory function
 import { type StorageService } from './StorageService';
-<<<<<<< HEAD
-import { MockStorageService } from './MockStorageService';
-=======
->>>>>>> b981689e
 import { DatabaseStorageService } from './DatabaseStorageService';
 
 // Storage service factory
