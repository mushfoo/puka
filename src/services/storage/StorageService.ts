--- conflicted
+++ resolved
@@ -170,7 +170,13 @@
   clearStreakHistory(): Promise<void>;
 
   /**
-<<<<<<< HEAD
+   * Manually mark today as a reading day
+   * @returns Promise resolving to updated streak history
+   * @throws {StorageError} When reading day cannot be added
+   */
+  markReadingDay(): Promise<StreakHistory>;
+
+  /**
    * Get enhanced streak history with detailed reading day entries
    * Automatically migrates from legacy format if needed
    * @returns Promise resolving to enhanced streak history or null if none exists
@@ -244,13 +250,6 @@
    * @throws {StorageError} When any operation fails
    */
   bulkUpdateReadingDayEntries(operations: BulkReadingDayOperation[]): Promise<EnhancedStreakHistory>;
-=======
-   * Manually mark today as a reading day
-   * @returns Promise resolving to updated streak history
-   * @throws {StorageError} When reading day cannot be added
-   */
-  markReadingDay(): Promise<StreakHistory>;
->>>>>>> e1f39fcb
 }
 
 export interface ImportOptions {
