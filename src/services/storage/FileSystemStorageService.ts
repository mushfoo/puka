import { Book, StreakHistory, EnhancedStreakHistory, EnhancedReadingDayEntry } from '@/types';
import {
  type StorageService,
  type ExportData,
  type ImportData,
  type UserSettings,
  type ImportOptions,
  type ImportResult,
  type BookFilter,
  StorageError,
  StorageErrorCode,
  BulkReadingDayOperation
} from './StorageService';
import {
  migrateStreakHistory,
  createEmptyEnhancedStreakHistory,
  addReadingDayEntry,
  removeReadingDayEntry,
  synchronizeReadingDays,
  validateEnhancedStreakHistory
} from '@/utils/streakMigration';

/**
 * File System Access API Storage Service
 * Provides persistent storage using the File System Access API for local file storage
 * Falls back to localStorage if File System Access API is not available
 */
export class FileSystemStorageService implements StorageService {
  private fileHandle: any | null = null;
  private settingsFileHandle: any | null = null;
  private streakFileHandle: any | null = null;
  private enhancedStreakFileHandle: any | null = null;
  private initialized = false;
  private useLocalStorage = false;
  private books: Book[] = [];
  private settings: UserSettings = this.getDefaultSettings();
  private streakHistory: StreakHistory | null = null;
  private enhancedStreakHistory: EnhancedStreakHistory | null = null;
  private nextId = 1;
  private transactionInProgress = false;

  /**
   * Check if File System Access API is supported
   */
  static isSupported(): boolean {
    return 'showOpenFilePicker' in window && 'showSaveFilePicker' in window;
  }

  /**
   * Initialize the storage service
   * Tries File System Access API first, falls back to localStorage if it fails
   */
  async initialize(): Promise<void> {
    try {
      // First try File System Access API if supported
      if (FileSystemStorageService.isSupported()) {
        try {
          await this.initializeFileSystem();
          this.useLocalStorage = false;
          this.initialized = true;
          return;
        } catch (error) {
          // File System Access API failed (user denied, no interaction, etc.)
          // Fall back to localStorage
          console.warn('File System Access API initialization failed, falling back to localStorage:', error);
        }
      }
      
      // Fallback to localStorage (either FSAPI not supported or failed)
      this.useLocalStorage = true;
      await this.initializeLocalStorage();
      this.initialized = true;
    } catch (error) {
      throw new StorageError(
        'Failed to initialize storage service',
        StorageErrorCode.INITIALIZATION_FAILED,
        error as Error
      );
    }
  }

  /**
   * Initialize using localStorage as fallback
   */
  private async initializeLocalStorage(): Promise<void> {
    try {
      // Load books from localStorage
      const booksData = localStorage.getItem('puka-books');
      if (booksData) {
        const parsedBooks = JSON.parse(booksData);
        // Convert date strings back to Date objects
        this.books = parsedBooks.map((book: any) => ({
          ...book,
          dateAdded: new Date(book.dateAdded),
          dateModified: book.dateModified ? new Date(book.dateModified) : undefined,
          dateStarted: book.dateStarted ? new Date(book.dateStarted) : undefined,
          dateFinished: book.dateFinished ? new Date(book.dateFinished) : undefined
        }));
        this.nextId = this.books.length > 0 ? Math.max(...this.books.map(b => b.id || 0)) + 1 : 1;
      } else {
        this.books = [];
        this.nextId = 1;
      }

      // Load settings from localStorage
      const settingsData = localStorage.getItem('puka-settings');
      if (settingsData) {
        this.settings = { ...this.getDefaultSettings(), ...JSON.parse(settingsData) };
      } else {
        this.settings = this.getDefaultSettings();
      }

      // Load streak history from localStorage
      const streakData = localStorage.getItem('puka-streak-history');
      if (streakData) {
        const parsedStreak = JSON.parse(streakData);
        this.streakHistory = {
          ...parsedStreak,
          readingDays: new Set(parsedStreak.readingDays || []),
          lastCalculated: new Date(parsedStreak.lastCalculated),
          bookPeriods: (parsedStreak.bookPeriods || []).map((period: any) => ({
            ...period,
            startDate: new Date(period.startDate),
            endDate: new Date(period.endDate)
          }))
        };
      }

      // Load enhanced streak history from localStorage
      await this.loadEnhancedStreakHistory();
    } catch (error) {
      console.warn('Failed to load data from localStorage, starting fresh', error);
      this.books = [];
      this.settings = this.getDefaultSettings();
      this.nextId = 1;
    }
  }

  /**
   * Initialize using File System Access API
   */
  private async initializeFileSystem(): Promise<void> {
    try {
      // Check if we have a saved file handle from previous session
      const savedHandles = localStorage.getItem('puka-file-handles');
      if (savedHandles) {
        const handles = JSON.parse(savedHandles);
        if (handles.dataFile && handles.settingsFile) {
          try {
            // Verify the handles are still valid
            this.fileHandle = handles.dataFile;
            this.settingsFileHandle = handles.settingsFile;
            this.streakFileHandle = handles.streakFile;
            this.enhancedStreakFileHandle = handles.enhancedStreakFile;
            
            // Try to read the files to verify access
            await this.loadBooksFromFile();
            await this.loadSettingsFromFile();
            await this.loadStreakHistoryFromFile();
            await this.loadEnhancedStreakHistory();
            return;
          } catch (error) {
            // Handles are stale, need to re-select
            console.warn('Saved file handles are stale, prompting user to re-select');
          }
        }
      }

      // First time setup or handles are stale - prompt user
      await this.promptForDataDirectory();
      
    } catch (error) {
      if (error instanceof DOMException && error.name === 'AbortError') {
        throw new StorageError(
          'User cancelled file selection. Storage initialization aborted.',
          StorageErrorCode.PERMISSION_DENIED,
          error
        );
      }
      throw error;
    }
  }

  /**
   * Prompt user to select or create data directory
   */
  private async promptForDataDirectory(): Promise<void> {
    try {
      // Try to open existing files
      const fileTypes = [{
        description: 'Puka Data Files',
        accept: { 'application/json': ['.json'] }
      }];

      try {
        // Try to open existing data file
        const [dataHandle] = await (window as any).showOpenFilePicker({
          types: fileTypes,
          excludeAcceptAllOption: true,
          multiple: false
        });

        this.fileHandle = dataHandle;
        await this.loadBooksFromFile();

        // Look for settings file in the same directory
        try {
          const [settingsHandle] = await (window as any).showOpenFilePicker({
            types: fileTypes,
            excludeAcceptAllOption: true,
            multiple: false,
            suggestedName: 'puka-settings.json'
          });
          
          this.settingsFileHandle = settingsHandle;
          await this.loadSettingsFromFile();
        } catch {
          // Settings file doesn't exist, create it
          await this.createSettingsFile();
        }

        // Look for streak history file
        try {
          const [streakHandle] = await (window as any).showOpenFilePicker({
            types: fileTypes,
            excludeAcceptAllOption: true,
            multiple: false,
            suggestedName: 'puka-streak-history.json'
          });
          
          this.streakFileHandle = streakHandle;
          await this.loadStreakHistoryFromFile();
        } catch {
          // Streak history file doesn't exist, initialize empty
          this.streakHistory = null;
        }

      } catch (openError) {
        // No existing file, create new ones
        await this.createNewDataFiles();
      }

      // Save handles for next session
      this.saveFileHandles();

    } catch (error) {
      throw new StorageError(
        'Failed to set up data directory',
        StorageErrorCode.PERMISSION_DENIED,
        error as Error
      );
    }
  }

  /**
   * Create new data files
   */
  private async createNewDataFiles(): Promise<void> {
    // Create data file
    this.fileHandle = await (window as any).showSaveFilePicker({
      suggestedName: 'puka-books.json',
      types: [{
        description: 'Puka Data Files',
        accept: { 'application/json': ['.json'] }
      }]
    });

    // Create settings file
    this.settingsFileHandle = await (window as any).showSaveFilePicker({
      suggestedName: 'puka-settings.json',
      types: [{
        description: 'Puka Settings Files',
        accept: { 'application/json': ['.json'] }
      }]
    });

    // Initialize with empty data
    this.books = [];
    this.settings = this.getDefaultSettings();
    this.streakHistory = null;
    
    await this.saveBooksToFile();
    await this.saveSettingsToFile();
  }

  /**
   * Create settings file
   */
  private async createSettingsFile(): Promise<void> {
    this.settingsFileHandle = await (window as any).showSaveFilePicker({
      suggestedName: 'puka-settings.json',
      types: [{
        description: 'Puka Settings Files',
        accept: { 'application/json': ['.json'] }
      }]
    });

    this.settings = this.getDefaultSettings();
    await this.saveSettingsToFile();
  }

  /**
   * Save file handles to localStorage for next session
   */
  private saveFileHandles(): void {
    if (this.fileHandle && this.settingsFileHandle) {
      localStorage.setItem('puka-file-handles', JSON.stringify({
        dataFile: this.fileHandle,
        settingsFile: this.settingsFileHandle,
        streakFile: this.streakFileHandle,
        enhancedStreakFile: this.enhancedStreakFileHandle
      }));
    }
  }

  /**
   * Load books from file
   */
  private async loadBooksFromFile(): Promise<void> {
    if (!this.fileHandle) {
      throw new StorageError('No file handle available', StorageErrorCode.FILE_NOT_FOUND);
    }

    try {
      const file = await this.fileHandle.getFile();
      const content = await file.text();
      
      if (content.trim()) {
        const data = JSON.parse(content);
        // Convert date strings back to Date objects (same as localStorage initialization)
        this.books = (data.books || []).map((book: any) => ({
          ...book,
          dateAdded: new Date(book.dateAdded),
          dateModified: book.dateModified ? new Date(book.dateModified) : undefined,
          dateStarted: book.dateStarted ? new Date(book.dateStarted) : undefined,
          dateFinished: book.dateFinished ? new Date(book.dateFinished) : undefined
        }));
        this.nextId = this.books.length > 0 ? Math.max(...this.books.map(b => b.id || 0)) + 1 : 1;
      } else {
        this.books = [];
        this.nextId = 1;
      }
    } catch (error) {
      if (error instanceof SyntaxError) {
        throw new StorageError(
          'Invalid JSON in data file',
          StorageErrorCode.INVALID_DATA,
          error
        );
      }
      throw new StorageError(
        'Failed to load books from file',
        StorageErrorCode.UNKNOWN_ERROR,
        error as Error
      );
    }
  }

  /**
   * Save books to file
   */
  private async saveBooksToFile(): Promise<void> {
    if (this.useLocalStorage) {
      localStorage.setItem('puka-books', JSON.stringify(this.books));
      return;
    }

    if (!this.fileHandle) {
      throw new StorageError('No file handle available', StorageErrorCode.FILE_NOT_FOUND);
    }

    try {
      const writable = await this.fileHandle.createWritable();
      const data = {
        books: this.books,
        metadata: {
          lastModified: new Date().toISOString(),
          version: '1.0.0'
        }
      };
      
      await writable.write(JSON.stringify(data, null, 2));
      await writable.close();
    } catch (error) {
      throw new StorageError(
        'Failed to save books to file',
        StorageErrorCode.UNKNOWN_ERROR,
        error as Error
      );
    }
  }

  /**
   * Load settings from file
   */
  private async loadSettingsFromFile(): Promise<void> {
    if (!this.settingsFileHandle) {
      this.settings = this.getDefaultSettings();
      return;
    }

    try {
      const file = await this.settingsFileHandle.getFile();
      const content = await file.text();
      
      if (content.trim()) {
        const data = JSON.parse(content);
        this.settings = { ...this.getDefaultSettings(), ...data };
      } else {
        this.settings = this.getDefaultSettings();
      }
    } catch (error) {
      console.warn('Failed to load settings, using defaults');
      this.settings = this.getDefaultSettings();
    }
  }

  /**
   * Save settings to file
   */
  private async saveSettingsToFile(): Promise<void> {
    if (this.useLocalStorage) {
      localStorage.setItem('puka-settings', JSON.stringify(this.settings));
      return;
    }

    if (!this.settingsFileHandle) {
      return; // No settings file handle, skip saving
    }

    try {
      const writable = await this.settingsFileHandle.createWritable();
      await writable.write(JSON.stringify(this.settings, null, 2));
      await writable.close();
    } catch (error) {
      console.warn('Failed to save settings:', error);
    }
  }

  /**
   * Load streak history from file
   */
  private async loadStreakHistoryFromFile(): Promise<void> {
    if (!this.streakFileHandle) {
      this.streakHistory = null;
      return;
    }

    try {
      const file = await this.streakFileHandle.getFile();
      const content = await file.text();
      
      if (content.trim()) {
        const data = JSON.parse(content);
        this.streakHistory = {
          ...data,
          readingDays: new Set(data.readingDays || []),
          lastCalculated: new Date(data.lastCalculated),
          bookPeriods: (data.bookPeriods || []).map((period: any) => ({
            ...period,
            startDate: new Date(period.startDate),
            endDate: new Date(period.endDate)
          }))
        };
      } else {
        this.streakHistory = null;
      }
    } catch (error) {
      console.warn('Failed to load streak history, initializing empty');
      this.streakHistory = null;
    }
  }

  /**
   * Save streak history to file
   */
  private async saveStreakHistoryToFile(): Promise<void> {
    if (this.useLocalStorage) {
      if (this.streakHistory) {
        const serializable = {
          ...this.streakHistory,
          readingDays: Array.from(this.streakHistory.readingDays)
        };
        localStorage.setItem('puka-streak-history', JSON.stringify(serializable));
      } else {
        localStorage.removeItem('puka-streak-history');
      }
      return;
    }

    if (!this.streakFileHandle) {
      return; // No streak file handle, skip saving
    }

    try {
      const writable = await this.streakFileHandle.createWritable();
      if (this.streakHistory) {
        const serializable = {
          ...this.streakHistory,
          readingDays: Array.from(this.streakHistory.readingDays)
        };
        await writable.write(JSON.stringify(serializable, null, 2));
      } else {
        await writable.write('{}');
      }
      await writable.close();
    } catch (error) {
      console.warn('Failed to save streak history:', error);
    }
  }

  /**
   * Load enhanced streak history from file/localStorage
   */
  private async loadEnhancedStreakHistory(): Promise<void> {
    if (this.useLocalStorage) {
      const data = localStorage.getItem('puka-enhanced-streak-history');
      if (data) {
        try {
          const parsed = JSON.parse(data);
          this.enhancedStreakHistory = {
            ...parsed,
            readingDays: new Set(parsed.readingDays || []),
            lastCalculated: new Date(parsed.lastCalculated),
            lastSyncDate: new Date(parsed.lastSyncDate),
            bookPeriods: (parsed.bookPeriods || []).map((period: any) => ({
              ...period,
              startDate: new Date(period.startDate),
              endDate: new Date(period.endDate)
            })),
            readingDayEntries: (parsed.readingDayEntries || []).map((entry: any) => ({
              ...entry,
              createdAt: new Date(entry.createdAt),
              modifiedAt: new Date(entry.modifiedAt)
            }))
          };
        } catch (error) {
          console.warn('Failed to parse enhanced streak history from localStorage:', error);
          this.enhancedStreakHistory = null;
        }
      }
      return;
    }

    if (!this.enhancedStreakFileHandle) {
      return; // No enhanced streak file handle
    }

    try {
      const file = await this.enhancedStreakFileHandle.getFile();
      const content = await file.text();
      
      if (content.trim()) {
        const data = JSON.parse(content);
        this.enhancedStreakHistory = {
          ...data,
          readingDays: new Set(data.readingDays || []),
          lastCalculated: new Date(data.lastCalculated),
          lastSyncDate: new Date(data.lastSyncDate),
          bookPeriods: (data.bookPeriods || []).map((period: any) => ({
            ...period,
            startDate: new Date(period.startDate),
            endDate: new Date(period.endDate)
          })),
          readingDayEntries: (data.readingDayEntries || []).map((entry: any) => ({
            ...entry,
            createdAt: new Date(entry.createdAt),
            modifiedAt: new Date(entry.modifiedAt)
          }))
        };
      } else {
        this.enhancedStreakHistory = null;
      }
    } catch (error) {
      console.warn('Failed to load enhanced streak history, initializing empty');
      this.enhancedStreakHistory = null;
    }
  }

  /**
   * Save enhanced streak history to file/localStorage
   */
  private async saveEnhancedStreakHistoryToFile(): Promise<void> {
    if (this.useLocalStorage) {
      if (this.enhancedStreakHistory) {
        const serializable = {
          ...this.enhancedStreakHistory,
          readingDays: Array.from(this.enhancedStreakHistory.readingDays)
        };
        localStorage.setItem('puka-enhanced-streak-history', JSON.stringify(serializable));
      } else {
        localStorage.removeItem('puka-enhanced-streak-history');
      }
      return;
    }

    if (!this.enhancedStreakFileHandle) {
      // Try to create the file handle
      try {
        this.enhancedStreakFileHandle = await (window as any).showSaveFilePicker({
          suggestedName: 'puka-enhanced-streak-history.json',
          types: [{
            description: 'Puka Enhanced Streak History Files',
            accept: { 'application/json': ['.json'] }
          }]
        });
        this.saveFileHandles();
      } catch (error) {
        console.warn('Could not create enhanced streak history file:', error);
        return;
      }
    }

    try {
      const writable = await this.enhancedStreakFileHandle.createWritable();
      if (this.enhancedStreakHistory) {
        const serializable = {
          ...this.enhancedStreakHistory,
          readingDays: Array.from(this.enhancedStreakHistory.readingDays)
        };
        await writable.write(JSON.stringify(serializable, null, 2));
      } else {
        await writable.write('{}');
      }
      await writable.close();
    } catch (error) {
      console.warn('Failed to save enhanced streak history:', error);
    }
  }

  /**
   * Get default settings
   */
  private getDefaultSettings(): UserSettings {
    return {
      theme: 'system',
      dailyReadingGoal: 30,
      defaultView: 'grid',
      sortBy: 'dateAdded',
      sortOrder: 'desc',
      notificationsEnabled: true,
      autoBackup: false,
      backupFrequency: 'weekly'
    };
  }

  /**
   * Ensure storage is initialized
   */
  private ensureInitialized(): void {
    if (!this.initialized) {
      throw new StorageError(
        'Storage service not initialized',
        StorageErrorCode.INITIALIZATION_FAILED
      );
    }
  }

  // StorageService implementation

  async getBooks(): Promise<Book[]> {
    this.ensureInitialized();
    return [...this.books];
  }

  async getBook(id: number): Promise<Book | null> {
    this.ensureInitialized();
    return this.books.find(book => book.id === id) || null;
  }

  async saveBook(bookData: Omit<Book, 'id' | 'dateAdded'>): Promise<Book> {
    this.ensureInitialized();
    
    const book: Book = {
      ...bookData,
      id: this.nextId++,
      dateAdded: new Date(),
      dateModified: new Date()
    };

    this.books.push(book);
    await this.saveBooksToFile();
    
    return book;
  }

  async updateBook(id: number, updates: Partial<Book>): Promise<Book> {
    this.ensureInitialized();
    
    const index = this.books.findIndex(book => book.id === id);
    if (index === -1) {
      throw new StorageError(
        `Book with ID ${id} not found`,
        StorageErrorCode.FILE_NOT_FOUND
      );
    }

    const updatedBook = {
      ...this.books[index],
      ...updates,
      id, // Ensure ID doesn't change
      dateModified: new Date()
    };

    this.books[index] = updatedBook;
    await this.saveBooksToFile();
    
    return updatedBook;
  }

  async deleteBook(id: number): Promise<boolean> {
    this.ensureInitialized();
    
    const index = this.books.findIndex(book => book.id === id);
    if (index === -1) {
      return false;
    }

    this.books.splice(index, 1);
    await this.saveBooksToFile();
    
    return true;
  }

  async getSettings(): Promise<UserSettings> {
    this.ensureInitialized();
    return { ...this.settings };
  }

  async updateSettings(updates: Partial<UserSettings>): Promise<UserSettings> {
    this.ensureInitialized();
    
    this.settings = { ...this.settings, ...updates };
    await this.saveSettingsToFile();
    
    return { ...this.settings };
  }

  async exportData(): Promise<ExportData> {
    this.ensureInitialized();
    
    return {
      books: [...this.books],
      metadata: {
        exportDate: new Date().toISOString(),
        version: '1.0.0',
        totalBooks: this.books.length
      },
      settings: { ...this.settings },
      streakHistory: this.streakHistory ? {
        ...this.streakHistory,
        readingDays: new Set(this.streakHistory.readingDays)
      } : undefined
    };
  }

  async importData(data: ImportData, options: ImportOptions = {
    mergeDuplicates: true,
    overwriteExisting: false,
    validateData: true,
    skipInvalid: true
  }): Promise<ImportResult> {
    this.ensureInitialized();
    
    const result: ImportResult = {
      success: true,
      imported: 0,
      skipped: 0,
      errors: [],
      duplicates: 0
    };

    for (let i = 0; i < data.books.length; i++) {
      const bookData = data.books[i];
      
      try {
        if (options.validateData) {
          this.validateBookData(bookData);
        }

        // Check for duplicates
        const existing = this.books.find(b => 
          b.title.toLowerCase() === bookData.title.toLowerCase() &&
          b.author.toLowerCase() === bookData.author.toLowerCase()
        );

        if (existing) {
          result.duplicates++;
          if (!options.overwriteExisting) {
            result.skipped++;
            continue;
          }
        }

        // Import the book
        if ('id' in bookData && bookData.id) {
          // Update existing book
          if (existing) {
            await this.updateBook(existing.id!, bookData);
          } else {
            const newBook = { ...bookData, id: this.nextId++, dateAdded: new Date() };
            this.books.push(newBook as Book);
          }
        } else {
          // Create new book
          await this.saveBook(bookData);
        }
        
        result.imported++;
      } catch (error) {
        result.errors.push({
          row: i,
          field: 'general',
          message: error instanceof Error ? error.message : 'Unknown error',
          data: bookData
        });
        
        if (!options.skipInvalid) {
          result.success = false;
          break;
        }
        
        result.skipped++;
      }
    }

    if (data.settings) {
      await this.updateSettings(data.settings);
    }

    if (data.streakHistory) {
      await this.saveStreakHistory({
        ...data.streakHistory,
        readingDays: new Set(Array.from(data.streakHistory.readingDays || [])),
        lastCalculated: new Date()
      });
    }

    await this.saveBooksToFile();
    return result;
  }

  /**
   * Validate book data for import
   */
  private validateBookData(book: any): void {
    if (!book.title || typeof book.title !== 'string') {
      throw new StorageError('Invalid or missing title', StorageErrorCode.VALIDATION_ERROR);
    }
    
    if (!book.author || typeof book.author !== 'string') {
      throw new StorageError('Invalid or missing author', StorageErrorCode.VALIDATION_ERROR);
    }

    if (book.progress !== undefined && (typeof book.progress !== 'number' || book.progress < 0 || book.progress > 100)) {
      throw new StorageError('Invalid progress value', StorageErrorCode.VALIDATION_ERROR);
    }
  }

  async searchBooks(query: string): Promise<Book[]> {
    this.ensureInitialized();
    
    if (!query.trim()) {
      return [...this.books];
    }

    const searchTerm = query.toLowerCase();
    return this.books.filter(book =>
      book.title.toLowerCase().includes(searchTerm) ||
      book.author.toLowerCase().includes(searchTerm) ||
      (book.notes && book.notes.toLowerCase().includes(searchTerm))
    );
  }

  async getFilteredBooks(filter: BookFilter): Promise<Book[]> {
    this.ensureInitialized();
    
    let filtered = [...this.books];

    // Filter by status
    if (filter.status && filter.status !== 'all') {
      filtered = filtered.filter(book => book.status === filter.status);
    }

    // Filter by search
    if (filter.search) {
      const searchTerm = filter.search.toLowerCase();
      filtered = filtered.filter(book =>
        book.title.toLowerCase().includes(searchTerm) ||
        book.author.toLowerCase().includes(searchTerm) ||
        (book.notes && book.notes.toLowerCase().includes(searchTerm))
      );
    }

    // Filter by date range
    if (filter.dateRange) {
      filtered = filtered.filter(book => {
        const bookDate = new Date(book.dateAdded);
        return bookDate >= filter.dateRange!.start && bookDate <= filter.dateRange!.end;
      });
    }

    // Sort
    if (filter.sortBy) {
      filtered.sort((a, b) => {
        let aVal: any, bVal: any;
        
        switch (filter.sortBy) {
          case 'title':
            aVal = a.title.toLowerCase();
            bVal = b.title.toLowerCase();
            break;
          case 'author':
            aVal = a.author.toLowerCase();
            bVal = b.author.toLowerCase();
            break;
          case 'progress':
            aVal = a.progress || 0;
            bVal = b.progress || 0;
            break;
          case 'dateFinished':
            aVal = a.dateFinished ? new Date(a.dateFinished).getTime() : 0;
            bVal = b.dateFinished ? new Date(b.dateFinished).getTime() : 0;
            break;
          default: // dateAdded
            aVal = new Date(a.dateAdded).getTime();
            bVal = new Date(b.dateAdded).getTime();
        }

        if (aVal < bVal) return filter.sortOrder === 'desc' ? 1 : -1;
        if (aVal > bVal) return filter.sortOrder === 'desc' ? -1 : 1;
        return 0;
      });
    }

    // Pagination
    if (filter.offset !== undefined) {
      const start = filter.offset;
      const end = filter.limit ? start + filter.limit : undefined;
      filtered = filtered.slice(start, end);
    } else if (filter.limit) {
      filtered = filtered.slice(0, filter.limit);
    }

    return filtered;
  }

  async createBackup(): Promise<string> {
    this.ensureInitialized();
    
    const exportData = await this.exportData();
    return JSON.stringify(exportData, null, 2);
  }

  async restoreBackup(backupData: string): Promise<void> {
    this.ensureInitialized();
    
    try {
      const data = JSON.parse(backupData);
      await this.importData(data, {
        mergeDuplicates: false,
        overwriteExisting: true,
        validateData: true,
        skipInvalid: false
      });
    } catch (error) {
      throw new StorageError(
        'Failed to restore from backup',
        StorageErrorCode.RESTORE_FAILED,
        error as Error
      );
    }
  }

  // Streak History methods

  async getStreakHistory(): Promise<StreakHistory | null> {
    this.ensureInitialized();
    return this.streakHistory ? {
      ...this.streakHistory,
      readingDays: new Set(this.streakHistory.readingDays)
    } : null;
  }

  async saveStreakHistory(streakHistory: StreakHistory): Promise<StreakHistory> {
    this.ensureInitialized();
    
    this.streakHistory = {
      ...streakHistory,
      readingDays: new Set(streakHistory.readingDays),
      lastCalculated: new Date()
    };
    
    await this.saveStreakHistoryToFile();
    
    return {
      ...this.streakHistory,
      readingDays: new Set(this.streakHistory.readingDays)
    };
  }

  async updateStreakHistory(updates: Partial<StreakHistory>): Promise<StreakHistory> {
    this.ensureInitialized();
    
    if (!this.streakHistory) {
      this.streakHistory = {
        readingDays: new Set(),
        bookPeriods: [],
        lastCalculated: new Date()
      };
    }
    
    this.streakHistory = {
      ...this.streakHistory,
      ...updates,
      readingDays: updates.readingDays ? new Set(updates.readingDays) : this.streakHistory.readingDays,
      lastCalculated: new Date()
    };
    
    await this.saveStreakHistoryToFile();
    
    return {
      ...this.streakHistory,
      readingDays: new Set(this.streakHistory.readingDays)
    };
  }

  async clearStreakHistory(): Promise<void> {
    this.ensureInitialized();
    
    this.streakHistory = null;
    await this.saveStreakHistoryToFile();
  }

<<<<<<< HEAD
  // Enhanced streak history methods - Phase 1.3 implementation
  
  async getEnhancedStreakHistory(): Promise<EnhancedStreakHistory | null> {
    this.ensureInitialized();
    
    if (this.enhancedStreakHistory) {
      return JSON.parse(JSON.stringify(this.enhancedStreakHistory));
    }
    
    // Try to load from file/storage
    await this.loadEnhancedStreakHistory();
    
    // If still null, try migration from legacy data
    if (!this.enhancedStreakHistory && this.streakHistory) {
      return await this.migrateToEnhancedStreakHistory();
    }
    
    if (this.enhancedStreakHistory && typeof this.enhancedStreakHistory === 'object') {
      return JSON.parse(JSON.stringify(this.enhancedStreakHistory));
    }
    return null;
  }

  async saveEnhancedStreakHistory(enhancedHistory: EnhancedStreakHistory): Promise<EnhancedStreakHistory> {
    this.ensureInitialized();
    
    // Validate data integrity
    const validation = validateEnhancedStreakHistory(enhancedHistory);
    if (!validation.isValid) {
      throw new StorageError(
        `Invalid enhanced streak history: ${validation.issues.join(', ')}`,
        StorageErrorCode.VALIDATION_ERROR
      );
    }
    
    const now = new Date();
    this.enhancedStreakHistory = {
      ...enhancedHistory,
      lastSyncDate: now
    };
    
    await this.saveEnhancedStreakHistoryToFile();
    
    return JSON.parse(JSON.stringify(this.enhancedStreakHistory));
  }

  async updateEnhancedStreakHistory(updates: Partial<EnhancedStreakHistory>): Promise<EnhancedStreakHistory> {
    this.ensureInitialized();
    
    // Get current history or create empty if none exists
    let currentHistory = await this.getEnhancedStreakHistory();
    if (!currentHistory) {
      currentHistory = createEmptyEnhancedStreakHistory();
    }
    
    // Merge updates
    const updatedHistory: EnhancedStreakHistory = {
      ...currentHistory,
      ...updates,
      lastSyncDate: new Date()
    };
    
    // Synchronize reading days if readingDayEntries were updated
    const finalHistory = synchronizeReadingDays(updatedHistory);
    
    return await this.saveEnhancedStreakHistory(finalHistory);
  }

  async addReadingDayEntry(entry: Omit<EnhancedReadingDayEntry, 'createdAt' | 'modifiedAt'>): Promise<EnhancedStreakHistory> {
    this.ensureInitialized();
    
    // Validate date format
    const dateRegex = /^\d{4}-\d{2}-\d{2}$/;
    if (!dateRegex.test(entry.date)) {
      throw new StorageError(
        'Invalid date format. Expected YYYY-MM-DD format.',
        StorageErrorCode.VALIDATION_ERROR
      );
    }
    
    // Get current history or create empty if none exists
    let currentHistory = await this.getEnhancedStreakHistory();
    if (!currentHistory) {
      currentHistory = createEmptyEnhancedStreakHistory();
    }
    
    // Add the entry using migration utility
    const updatedHistory = addReadingDayEntry(currentHistory, entry);
    
    return await this.saveEnhancedStreakHistory(updatedHistory);
  }

  async updateReadingDayEntry(date: string, updates: Partial<Omit<EnhancedReadingDayEntry, 'date' | 'createdAt'>>): Promise<EnhancedStreakHistory> {
    this.ensureInitialized();
    
    const currentHistory = await this.getEnhancedStreakHistory();
    if (!currentHistory) {
      throw new StorageError(
        'No enhanced streak history found',
        StorageErrorCode.FILE_NOT_FOUND
      );
    }
    
    // Find existing entry
    const existingIndex = currentHistory.readingDayEntries.findIndex(entry => entry.date === date);
    if (existingIndex === -1) {
      throw new StorageError(
        `Reading day entry for ${date} not found`,
        StorageErrorCode.FILE_NOT_FOUND
      );
    }
    
    // Update the entry
    const updatedEntries = [...currentHistory.readingDayEntries];
    updatedEntries[existingIndex] = {
      ...updatedEntries[existingIndex],
      ...updates,
      modifiedAt: new Date()
    };
    
    const updatedHistory: EnhancedStreakHistory = {
      ...currentHistory,
      readingDayEntries: updatedEntries,
      lastSyncDate: new Date()
    };
    
    // Synchronize reading days
    const finalHistory = synchronizeReadingDays(updatedHistory);
    
    return await this.saveEnhancedStreakHistory(finalHistory);
  }

  async removeReadingDayEntry(date: string): Promise<EnhancedStreakHistory> {
    this.ensureInitialized();
    
    const currentHistory = await this.getEnhancedStreakHistory();
    if (!currentHistory) {
      throw new StorageError(
        'No enhanced streak history found',
        StorageErrorCode.FILE_NOT_FOUND
      );
    }
    
    // Remove the entry using migration utility
    const updatedHistory = removeReadingDayEntry(currentHistory, date);
    
    return await this.saveEnhancedStreakHistory(updatedHistory);
  }

  async getReadingDayEntriesInRange(startDate: string, endDate: string): Promise<EnhancedReadingDayEntry[]> {
    this.ensureInitialized();
    
    const currentHistory = await this.getEnhancedStreakHistory();
    if (!currentHistory) {
      return [];
    }
    
    return currentHistory.readingDayEntries.filter(entry => {
      return entry.date >= startDate && entry.date <= endDate;
    }).sort((a, b) => a.date.localeCompare(b.date));
  }

  async migrateToEnhancedStreakHistory(): Promise<EnhancedStreakHistory | null> {
    this.ensureInitialized();
    
    // Check if we already have enhanced history
    if (this.enhancedStreakHistory) {
      return JSON.parse(JSON.stringify(this.enhancedStreakHistory));
    }
    
    // Check if we have legacy history to migrate
    if (!this.streakHistory) {
      return null;
    }
    
    try {
      // Perform migration
      const migratedHistory = migrateStreakHistory(this.streakHistory);
      
      // Save the migrated data
      await this.saveEnhancedStreakHistory(migratedHistory);
      
      return JSON.parse(JSON.stringify(migratedHistory));
    } catch (error) {
      throw new StorageError(
        'Failed to migrate streak history to enhanced format',
        StorageErrorCode.VALIDATION_ERROR,
        error as Error
      );
    }
  }

  async bulkUpdateReadingDayEntries(operations: BulkReadingDayOperation[]): Promise<EnhancedStreakHistory> {
    this.ensureInitialized();
    
    // Begin transaction-like operation
    if (this.transactionInProgress) {
      throw new StorageError(
        'Another transaction is already in progress',
        StorageErrorCode.UNKNOWN_ERROR
      );
    }
    
    this.transactionInProgress = true;
    
    try {
      // Get current history or create empty if none exists
      let currentHistory = await this.getEnhancedStreakHistory();
      if (!currentHistory) {
        currentHistory = createEmptyEnhancedStreakHistory();
      }
      
      // Create a working copy for transaction
      let workingHistory = { ...currentHistory };
      
      // Process all operations
      for (const operation of operations) {
        switch (operation.type) {
          case 'add':
            if (!operation.entry) {
              throw new StorageError(
                `Add operation for ${operation.date} missing entry data`,
                StorageErrorCode.VALIDATION_ERROR
              );
            }
            workingHistory = addReadingDayEntry(workingHistory, {
              date: operation.date,
              ...operation.entry
            });
            break;
            
          case 'update':
            if (!operation.updates) {
              throw new StorageError(
                `Update operation for ${operation.date} missing update data`,
                StorageErrorCode.VALIDATION_ERROR
              );
            }
            
            // Find existing entry
            const existingIndex = workingHistory.readingDayEntries.findIndex(
              entry => entry.date === operation.date
            );
            if (existingIndex === -1) {
              throw new StorageError(
                `Reading day entry for ${operation.date} not found`,
                StorageErrorCode.FILE_NOT_FOUND
              );
            }
            
            // Update the entry
            const updatedEntries = [...workingHistory.readingDayEntries];
            updatedEntries[existingIndex] = {
              ...updatedEntries[existingIndex],
              ...operation.updates,
              modifiedAt: new Date()
            };
            
            workingHistory = {
              ...workingHistory,
              readingDayEntries: updatedEntries,
              lastSyncDate: new Date()
            };
            break;
            
          case 'remove':
            workingHistory = removeReadingDayEntry(workingHistory, operation.date);
            break;
            
          default:
            throw new StorageError(
              `Unknown bulk operation type: ${(operation as any).type}`,
              StorageErrorCode.VALIDATION_ERROR
            );
        }
      }
      
      // Synchronize and validate final result
      workingHistory = synchronizeReadingDays(workingHistory);
      const validation = validateEnhancedStreakHistory(workingHistory);
      if (!validation.isValid) {
        throw new StorageError(
          `Bulk operation resulted in invalid data: ${validation.issues.join(', ')}`,
          StorageErrorCode.VALIDATION_ERROR
        );
      }
      
      // Commit the transaction
      const finalHistory = await this.saveEnhancedStreakHistory(workingHistory);
      return finalHistory;
      
    } catch (error) {
      // Rollback - in this case, we don't need to do anything since we
      // never saved the intermediate state
      throw error;
    } finally {
      this.transactionInProgress = false;
    }
=======
  async markReadingDay(): Promise<StreakHistory> {
    this.ensureInitialized();
    
    // Get or create streak history
    let currentHistory = this.streakHistory;
    if (!currentHistory) {
      // Auto-create from existing books if no history exists
      const booksWithReadingPeriods = this.books.filter(book => 
        book.dateStarted && book.dateFinished
      );
      
      if (booksWithReadingPeriods.length > 0) {
        const { createStreakHistoryFromBooks } = await import('../../utils/streakCalculator');
        currentHistory = createStreakHistoryFromBooks(this.books);
      } else {
        currentHistory = {
          readingDays: new Set<string>(),
          bookPeriods: [],
          lastCalculated: new Date()
        };
      }
    }
    
    // Add today to reading days
    const today = new Date();
    const todayISO = today.toISOString().split('T')[0]; // YYYY-MM-DD format
    currentHistory.readingDays.add(todayISO);
    currentHistory.lastCalculated = new Date();
    
    // Save updated history
    this.streakHistory = currentHistory;
    await this.saveStreakHistoryToFile();
    
    return { ...currentHistory };
>>>>>>> e1f39fcb
  }
}<|MERGE_RESOLUTION|>--- conflicted
+++ resolved
@@ -1032,7 +1032,42 @@
     await this.saveStreakHistoryToFile();
   }
 
-<<<<<<< HEAD
+  async markReadingDay(): Promise<StreakHistory> {
+    this.ensureInitialized();
+    
+    // Get or create streak history
+    let currentHistory = this.streakHistory;
+    if (!currentHistory) {
+      // Auto-create from existing books if no history exists
+      const booksWithReadingPeriods = this.books.filter(book => 
+        book.dateStarted && book.dateFinished
+      );
+      
+      if (booksWithReadingPeriods.length > 0) {
+        const { createStreakHistoryFromBooks } = await import('../../utils/streakCalculator');
+        currentHistory = createStreakHistoryFromBooks(this.books);
+      } else {
+        currentHistory = {
+          readingDays: new Set<string>(),
+          bookPeriods: [],
+          lastCalculated: new Date()
+        };
+      }
+    }
+    
+    // Add today to reading days
+    const today = new Date();
+    const todayISO = today.toISOString().split('T')[0]; // YYYY-MM-DD format
+    currentHistory.readingDays.add(todayISO);
+    currentHistory.lastCalculated = new Date();
+    
+    // Save updated history
+    this.streakHistory = currentHistory;
+    await this.saveStreakHistoryToFile();
+    
+    return { ...currentHistory };
+  }
+
   // Enhanced streak history methods - Phase 1.3 implementation
   
   async getEnhancedStreakHistory(): Promise<EnhancedStreakHistory | null> {
@@ -1331,41 +1366,5 @@
     } finally {
       this.transactionInProgress = false;
     }
-=======
-  async markReadingDay(): Promise<StreakHistory> {
-    this.ensureInitialized();
-    
-    // Get or create streak history
-    let currentHistory = this.streakHistory;
-    if (!currentHistory) {
-      // Auto-create from existing books if no history exists
-      const booksWithReadingPeriods = this.books.filter(book => 
-        book.dateStarted && book.dateFinished
-      );
-      
-      if (booksWithReadingPeriods.length > 0) {
-        const { createStreakHistoryFromBooks } = await import('../../utils/streakCalculator');
-        currentHistory = createStreakHistoryFromBooks(this.books);
-      } else {
-        currentHistory = {
-          readingDays: new Set<string>(),
-          bookPeriods: [],
-          lastCalculated: new Date()
-        };
-      }
-    }
-    
-    // Add today to reading days
-    const today = new Date();
-    const todayISO = today.toISOString().split('T')[0]; // YYYY-MM-DD format
-    currentHistory.readingDays.add(todayISO);
-    currentHistory.lastCalculated = new Date();
-    
-    // Save updated history
-    this.streakHistory = currentHistory;
-    await this.saveStreakHistoryToFile();
-    
-    return { ...currentHistory };
->>>>>>> e1f39fcb
   }
 }